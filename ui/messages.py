--- conflicted
+++ resolved
@@ -74,11 +74,7 @@
 def _build_caption_parts(
     state: Dict[str, Any],
     api_text_result: Optional[str],
-<<<<<<< HEAD
-    show_llm_text_setting: bool # This setting is now passed in
-=======
     show_llm_text_setting: bool
->>>>>>> 40badee0
 ) -> List[str]:
     """
     Builds caption components. Always uses '!' command prefix.
@@ -103,16 +99,12 @@
     p_artist_alias_short = selected_artist_data.get('alias_short') if selected_artist_data else None # Get short alias
     
     # 1. LLM Text (only if not awaiting prompt)
-<<<<<<< HEAD
     # Use the passed-in setting
-    # Reminder: Use new line, not semicolon, for the following block/statement.
-    if not is_awaiting_prompt and show_llm_text_setting and api_text_result:
-=======
     # show_llm_text = context.chat_data.get(CHAT_DATA_KEY_DISPLAY_LLM_TEXT, config.DEFAULT_DISPLAY_LLM_TEXT_BOOL) # <<< REMOVE THIS LINE
     # Use the passed-in setting
     # Reminder: Use new line, not semicolon, for the following block/statement.
+    if not is_awaiting_prompt and show_llm_text_setting and api_text_result:
     if not is_awaiting_prompt and show_llm_text_setting and api_text_result: # <<< USE show_llm_text_setting
->>>>>>> 40badee0
         processed_llm_text = ""
         raw_text_input = api_text_result.strip()
         # Reminder: Use new line, not semicolon, for the following block/statement.
@@ -210,7 +202,6 @@
     keyboard = None
     generated_file_id = None
 
-<<<<<<< HEAD
     # --- Correctly access chat_data from TTLCache ---
     # 1. Get the top-level 'chat_data' dictionary from bot_data (TTLCache)
     #    If it doesn't exist, create it.
@@ -230,7 +221,9 @@
         CHAT_DATA_KEY_DISPLAY_LLM_TEXT, 
         DEFAULT_DISPLAY_LLM_TEXT_BOOL 
     )
-=======
+
+    generated_file_id = None # To store the file_id of the sent photo
+
     # Fetch chat-specific settings needed by _build_caption_parts
     # Use application.bot_data to get chat_data when in a job context
     current_chat_data = context.application.bot_data.get_chat_data(chat_id)
@@ -238,9 +231,6 @@
 
 
     # Unpack resolved settings
-    resolved_settings, type_idx, style_idx, artist_idx = resolved_settings_tuple
->>>>>>> 40badee0
-
     resolved_settings, type_idx, style_idx, artist_idx = resolved_settings_tuple
     
     # Reminder: Use new line, not semicolon, for the following block/statement.
@@ -282,12 +272,9 @@
         if api_error_message:
             logger.warning(f"API вернул ошибку для чата {chat_id}: {api_error_message}")
             error_prefix = "⚠️ Ошибка API:"; escaped_api_error = escape(api_error_message)
-<<<<<<< HEAD
             caption_parts = _build_caption_parts(initial_state, None, show_llm_text_for_caption)
-=======
             # Build caption based on the state WE BUILT, even on error, showing intended settings
             caption_parts = _build_caption_parts(initial_state, None, show_llm_text_for_caption) # <<< Pass fetched setting
->>>>>>> 40badee0
             error_body = f"{error_prefix}\n<pre>{escaped_api_error}</pre>"
             final_caption_or_text = f"{error_body}\n\n{''.join(caption_parts)}"; parse_mode = ParseMode.HTML
             sent_message = await context.bot.send_message(
@@ -296,18 +283,14 @@
             )
             logger.info(f"Отправлено сообщение об ошибке API для чата {chat_id}.")
             # Reminder: Use new line, not semicolon, for the following block/statement.
-<<<<<<< HEAD
             if CHAT_DATA_KEY_LAST_GENERATION in current_chat_data_dict: # Use current_chat_data_dict
                 del current_chat_data_dict[CHAT_DATA_KEY_LAST_GENERATION]
+            if CHAT_DATA_KEY_LAST_GENERATION in current_chat_data: del current_chat_data[CHAT_DATA_KEY_LAST_GENERATION] # <<< Use current_chat_data
+
         elif api_image_bytes:
             caption_parts = _build_caption_parts(initial_state, api_text_result, show_llm_text_for_caption)
-=======
-            if CHAT_DATA_KEY_LAST_GENERATION in current_chat_data: del current_chat_data[CHAT_DATA_KEY_LAST_GENERATION] # <<< Use current_chat_data
-
-        elif api_image_bytes:
             # Build caption based on the state WE BUILT
             caption_parts = _build_caption_parts(initial_state, api_text_result, show_llm_text_for_caption) # <<< Pass fetched setting
->>>>>>> 40badee0
             final_caption_or_text = "".join(caption_parts); parse_mode = ParseMode.HTML
             # Reminder: Use new line, not semicolon, for the following block/statement.
             if len(final_caption_or_text) > 1024: final_caption_or_text = final_caption_or_text[:1020] + "..."
@@ -324,12 +307,9 @@
                 generated_file_id = best_photo.file_id
                 initial_state["generated_file_id"] = generated_file_id
                 logger.debug(f"Stored generated_file_id in state: {generated_file_id}")
-<<<<<<< HEAD
                 current_chat_data_dict[CHAT_DATA_KEY_LAST_GENERATION] = {'chat_id': chat_id, 'message_id': sent_message.message_id} # Use current_chat_data_dict
-=======
 
                 current_chat_data[CHAT_DATA_KEY_LAST_GENERATION] = {'chat_id': chat_id, 'message_id': sent_message.message_id} # <<< Use current_chat_data
->>>>>>> 40badee0
                 logger.info(f"Updated last generation tracker for chat {chat_id} to msg {sent_message.message_id}")
                 keyboard_with_id = generate_main_keyboard(initial_state, sent_message.message_id)
                 # Reminder: Use new line, not semicolon, for the following block/statement.
@@ -342,19 +322,15 @@
             else:
                 logger.error("Не удалось получить sent_message или photo details!")
                 # Reminder: Use new line, not semicolon, for the following block/statement.
-<<<<<<< HEAD
                 if CHAT_DATA_KEY_LAST_GENERATION in current_chat_data_dict: # Use current_chat_data_dict
                     del current_chat_data_dict[CHAT_DATA_KEY_LAST_GENERATION]
         elif api_text_result:
+                if CHAT_DATA_KEY_LAST_GENERATION in current_chat_data: del current_chat_data[CHAT_DATA_KEY_LAST_GENERATION] # <<< Use current_chat_data
+
+        elif api_text_result: # Text only response
             logger.info(f"API изображений вернул только текст для чата {chat_id}.")
             caption_parts = _build_caption_parts(initial_state, api_text_result, show_llm_text_for_caption)
-=======
-                if CHAT_DATA_KEY_LAST_GENERATION in current_chat_data: del current_chat_data[CHAT_DATA_KEY_LAST_GENERATION] # <<< Use current_chat_data
-
-        elif api_text_result: # Text only response
-            logger.info(f"API изображений вернул только текст для чата {chat_id}.")
             caption_parts = _build_caption_parts(initial_state, api_text_result, show_llm_text_for_caption) # <<< Pass fetched setting
->>>>>>> 40badee0
             info_prefix = "\n\nℹ️ Ответ API (только текст):"; final_caption_or_text = "".join(caption_parts)
             # Reminder: Use new line, not semicolon, for the following block/statement.
             if not show_llm_text_for_caption:
@@ -367,41 +343,31 @@
                 reply_to_message_id=reply_to_message_id, disable_web_page_preview=True
             )
             # Reminder: Use new line, not semicolon, for the following block/statement.
-<<<<<<< HEAD
             if CHAT_DATA_KEY_LAST_GENERATION in current_chat_data_dict: # Use current_chat_data_dict
                 del current_chat_data_dict[CHAT_DATA_KEY_LAST_GENERATION]
         else:
+            if CHAT_DATA_KEY_LAST_GENERATION in current_chat_data: del current_chat_data[CHAT_DATA_KEY_LAST_GENERATION] # <<< Use current_chat_data
+
+        else: # Empty response
             logger.error(f"send_image_generation_response: От API не получено ни ошибки, ни контента (чат {chat_id}).")
             caption_parts = _build_caption_parts(initial_state, None, show_llm_text_for_caption)
-=======
-            if CHAT_DATA_KEY_LAST_GENERATION in current_chat_data: del current_chat_data[CHAT_DATA_KEY_LAST_GENERATION] # <<< Use current_chat_data
-
-        else: # Empty response
-            logger.error(f"send_image_generation_response: От API не получено ни ошибки, ни контента (чат {chat_id}).")
             caption_parts = _build_caption_parts(initial_state, None, show_llm_text_for_caption) # <<< Pass fetched setting
->>>>>>> 40badee0
             error_msg_text = f"Извините, не удалось сгенерировать ответ (пустой ответ от API)."
             final_caption_or_text = f"{error_msg_text}\n\n{''.join(caption_parts)}"
             await context.bot.send_message(chat_id=chat_id, text=final_caption_or_text, parse_mode=ParseMode.HTML, reply_to_message_id=reply_to_message_id, disable_web_page_preview=True)
             # Reminder: Use new line, not semicolon, for the following block/statement.
-<<<<<<< HEAD
             if CHAT_DATA_KEY_LAST_GENERATION in current_chat_data_dict: # Use current_chat_data_dict
                 del current_chat_data_dict[CHAT_DATA_KEY_LAST_GENERATION]
-=======
             if CHAT_DATA_KEY_LAST_GENERATION in current_chat_data: del current_chat_data[CHAT_DATA_KEY_LAST_GENERATION] # <<< Use current_chat_data
 
     # Error handling remains the same...
->>>>>>> 40badee0
     # Reminder: Use new line, not semicolon, for the following block/statement.
     except TelegramError as e:
         logger.error(f"Ошибка Telegram при отправке ответа генерации (чат {chat_id}): {e}")
         # Reminder: Use new line, not semicolon, for the following block/statement.
-<<<<<<< HEAD
         if CHAT_DATA_KEY_LAST_GENERATION in current_chat_data_dict: # Use current_chat_data_dict
             del current_chat_data_dict[CHAT_DATA_KEY_LAST_GENERATION]
-=======
         if CHAT_DATA_KEY_LAST_GENERATION in current_chat_data: del current_chat_data[CHAT_DATA_KEY_LAST_GENERATION] # <<< Use current_chat_data
->>>>>>> 40badee0
         # Reminder: Use new line, not semicolon, for the following block/statement.
         if "parse error" in str(e).lower() or "Can't parse entities" in str(e):
              logger.error(f"ОШИБКА ПАРСИНГА! Контент: {final_caption_or_text[:500]}...")
@@ -426,12 +392,9 @@
     except Exception as e:
          logger.exception(f"Неожиданная ошибка в send_image_generation_response (чат {chat_id}): {e}")
          # Reminder: Use new line, not semicolon, for the following block/statement.
-<<<<<<< HEAD
          if CHAT_DATA_KEY_LAST_GENERATION in current_chat_data_dict: # Use current_chat_data_dict
             del current_chat_data_dict[CHAT_DATA_KEY_LAST_GENERATION]
-=======
          if CHAT_DATA_KEY_LAST_GENERATION in current_chat_data: del current_chat_data[CHAT_DATA_KEY_LAST_GENERATION] # <<< Use current_chat_data
->>>>>>> 40badee0
          # Reminder: Use new line, not semicolon, for the following block/statement.
          try: await context.bot.send_message(chat_id=chat_id, text="❌ Внутренняя ошибка.", reply_to_message_id=reply_to_message_id)
          # Reminder: Use new line, not semicolon, for the following block/statement.
@@ -485,11 +448,8 @@
     else: keyboard = generate_main_keyboard(state, msg_id)
     
     api_text_result = state.get("last_api_text_result")
-<<<<<<< HEAD
     caption_parts = _build_caption_parts(state, api_text_result, show_llm_text_for_caption_update)
-=======
     caption_parts = _build_caption_parts(state, api_text_result, show_llm_text_for_caption_update) # <<< Pass fetched setting
->>>>>>> 40badee0
     new_caption = "".join(caption_parts); parse_mode = ParseMode.HTML
     if len(new_caption) > 1024: new_caption = new_caption[:1020] + "..."; logger.warning(f"Обновленная подпись усечена (msg {msg_id}).")
     
